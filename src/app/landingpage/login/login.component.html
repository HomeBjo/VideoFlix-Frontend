
    <section>
        <app-header></app-header>
        <div class="mainContent">
        <form class="contentDiv" (ngSubmit)="onSubmit(contactForm)" #contactForm="ngForm">
            <h1>Log in</h1>
            <div class="positionInputs">
                <!----Email------>
                <input type="email" [(ngModel)]="userService.user_email" placeholder="Email" name="email" #email="ngModel" required pattern="[^@]+@[^\.]+\..+" class="normalInput">
                @if (!email.valid && email.touched && !email.disabled) {
                    <div class="invalidFeedback">
                        @if (userService.user_email == ''){
                            <span><img src="../../../../assets/img/warning.svg" alt="allertImg">Email is required</span>
                        } @else {
                            <span><img src="../../../../assets/img/warning.svg" alt="allertImg">Please check whether the email is correct</span>
                        }
                    </div>
                }
                <!----Password------>
                <div class="passwortImg">
                    <input [type]="passwordFieldType" [(ngModel)]="password" placeholder="Password" name="firstPassword" #firstPassword="ngModel" required class="passwordInput">
                    <img src="../../assets/img/blue_eye.svg" alt="eye image" (click)="togglePasswordVisibility()">
                </div>
                @if (!checkPassword() &&firstPassword.touched) {
                    <div class="invalidFeedback">
                        @if (password == ''){
                            <span><img src="../../../../assets/img/warning.svg" alt="allertImg">Password is required</span>
                        } @else if(!checkPassword()) {
                            <span><img src="../../../../assets/img/warning.svg" alt="allertImg">Password should have at least 5 characters</span>
                        } 
                    </div>
                }
            </div>
<<<<<<< HEAD
           
            <div class="rememberContainer">
                <input type="checkbox" id="styledCheckbox">
                <label for="styledCheckbox">Remember me</label>
              </div>
=======
            <div class="rememberContainer">
                <input type="checkbox" [checked]="rememberMe" (click)="checkRememberMe()">
                <span>Remember me</span>
            </div>
>>>>>>> b794fc3c
    
            <button type="submit" class="submitBtn" [ngClass]="{'submitBtn': checkAllInputs(), 'submitBtnDisabled': !checkAllInputs()}" [disabled]="!checkAllInputs()">Get started</button>
        </form>
        <div class="forgotContainer"><span [routerLink]="['/email-send']" class="blueText">Forgot password?</span></div>
        <div class="signContainer"><span class="blackText">New to Videoflix?</span><span [routerLink]="['/register']" class="blueText">Sign Up now</span></div>
        </div>
      
        


        <app-footer></app-footer>
    </section><|MERGE_RESOLUTION|>--- conflicted
+++ resolved
@@ -31,18 +31,15 @@
                     </div>
                 }
             </div>
-<<<<<<< HEAD
            
             <div class="rememberContainer">
                 <input type="checkbox" id="styledCheckbox">
                 <label for="styledCheckbox">Remember me</label>
               </div>
-=======
             <div class="rememberContainer">
                 <input type="checkbox" [checked]="rememberMe" (click)="checkRememberMe()">
                 <span>Remember me</span>
             </div>
->>>>>>> b794fc3c
     
             <button type="submit" class="submitBtn" [ngClass]="{'submitBtn': checkAllInputs(), 'submitBtnDisabled': !checkAllInputs()}" [disabled]="!checkAllInputs()">Get started</button>
         </form>
